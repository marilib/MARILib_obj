#!/usr/bin/env python3
"""
Created on Thu Jan 20 20:20:20 2020

@author: DRUOT Thierry, Nicolas Monrolin
"""

import numpy as np
from scipy.optimize import fsolve

import unit
import earth

import aircraft.flight as flight


class Weight_cg(object):

    def __init__(self, aircraft):
        self.aircraft = aircraft

        n_pax_ref = self.aircraft.requirement.n_pax_ref
        design_range = self.aircraft.requirement.design_range

        self.mtow = 20500. + 67.e-6*n_pax_ref*design_range
        self.mzfw = 25000. + 41.e-6*n_pax_ref*design_range
        self.mlw = 1.07*self.mzfw
        self.owe = None
        self.mwe = None
        self.mfw = None

    def mass_analysis(self):
        # update all component mass
<<<<<<< HEAD
        self.aircraft.airframe.cabin.eval_mass()
        self.aircraft.airframe.body.eval_mass()
        self.aircraft.airframe.wing.eval_mass()
        self.aircraft.airframe.landing_gear.eval_mass()
        self.aircraft.airframe.cargo.eval_mass()
        self.aircraft.airframe.nacelle.eval_mass()
        self.aircraft.airframe.vertical_stab.eval_mass()
        self.aircraft.airframe.horizontal_stab.eval_mass()
        self.aircraft.airframe.tank.eval_mass()
        self.aircraft.airframe.system.eval_mass()

        # sum all MWE contributions
        self.mwe =   self.aircraft.airframe.cabin.get_mass_mwe() \
                   + self.aircraft.airframe.body.get_mass_mwe() \
                   + self.aircraft.airframe.wing.get_mass_mwe() \
                   + self.aircraft.airframe.landing_gear.get_mass_mwe() \
                   + self.aircraft.airframe.cargo.get_mass_mwe() \
                   + self.aircraft.airframe.nacelle.get_mass_mwe() \
                   + self.aircraft.airframe.vertical_stab.get_mass_mwe() \
                   + self.aircraft.airframe.horizontal_stab.get_mass_mwe() \
                   + self.aircraft.airframe.tank.get_mass_mwe() \
                   + self.aircraft.airframe.system.get_mass_mwe()
=======
        for comp in self.aircraft.airframe.mass_iter():
            print(comp)
            comp.eval_mass()

        # sum all MWE contributions
        mwe = 0.
        owe = 0.
        for comp in self.aircraft.airframe.mass_iter():
            #mwe += comp.get_mass_mwe()
            owe += comp.get_mass_owe()
        #
        # self.mwe =   self.aircraft.airframe.cabin.get_mass_mwe() \
        #            + self.aircraft.airframe.body.get_mass_mwe() \
        #            + self.aircraft.airframe.wing.get_mass_mwe() \
        #            + self.aircraft.airframe.landing_gear.get_mass_mwe() \
        #            + self.aircraft.airframe.cargo.get_mass_mwe() \
        #            + self.aircraft.airframe.nacelle.get_mass_mwe() \
        #            + self.aircraft.airframe.vertical_stab.get_mass_mwe() \
        #            + self.aircraft.airframe.horizontal_stab.get_mass_mwe() \
        #            + self.aircraft.airframe.tank.get_mass_mwe() \
        #            + self.aircraft.airframe.system.get_mass_mwe()
>>>>>>> 386d5f09

        # # sum all OWE contributions
        self.owe =   self.aircraft.airframe.cabin.get_mass_owe() \
                   + self.aircraft.airframe.body.get_mass_owe() \
                   + self.aircraft.airframe.wing.get_mass_owe() \
                   + self.aircraft.airframe.landing_gear.get_mass_owe() \
                   + self.aircraft.airframe.cargo.get_mass_owe() \
                   + self.aircraft.airframe.nacelle.get_mass_owe() \
                   + self.aircraft.airframe.vertical_stab.get_mass_owe() \
                   + self.aircraft.airframe.horizontal_stab.get_mass_owe() \
                   + self.aircraft.airframe.tank.get_mass_owe() \
                   + self.aircraft.airframe.system.get_mass_owe()

        if (self.aircraft.arrangement.energy_source=="battery"):
            self.mzfw = self.mtow
        else:
            self.mzfw = self.owe + self.aircraft.airframe.cabin.maximum_payload

        if (self.aircraft.arrangement.energy_source=="battery"):
            self.mlw = self.mtow
        else:
            if (self.aircraft.requirement.n_pax_ref>100):
                self.mlw = min(self.mtow , (1.07*self.mzfw))
            else:
                self.mlw = self.mtow

        # WARNING : for battery powered architecture, MFW corresponds to max battery weight
        self.mfw = min(self.aircraft.airframe.tank.mfw_volume_limited, self.mtow - self.owe)

        # TODO
        # calculer les cg

    def mass_pre_design(self):
        """
        Solve the coupling through MZFW & MLW internally to mass functions
        """
        def fct(x_in):
            self.aircraft.weight_cg.mzfw = x_in[0]
            self.aircraft.weight_cg.mlw = x_in[1]

            self.mass_analysis()

            y_out = np.array([x_in[0] - self.aircraft.weight_cg.mzfw,
                              x_in[1] - self.aircraft.weight_cg.mlw])
            return y_out

        x_ini = np.array([self.aircraft.weight_cg.mzfw,
                          self.aircraft.weight_cg.mlw])

        output_dict = fsolve(fct, x0=x_ini, args=(), full_output=True)
        if (output_dict[2]!=1): raise Exception("Convergence problem")

        self.aircraft.weight_cg.mzfw = output_dict[0][0]        # Coupling variable
        self.aircraft.weight_cg.mlw = output_dict[0][1]         # Coupling variable

        self.mass_analysis()


class Aerodynamics(object):

    def __init__(self, aircraft):

        self.hld_conf_to = 0.30
        self.hld_conf_ld = 1.00

    def drag(self,pamb,tamb,mach,cz):
        pass




        return cx,lod





#--------------------------------------------------------------------------------------------------------------------------------
class Power_system(object):
    """
    Logical aircraft description
    """

    def __init__(self, aircraft):
        self.aircraft = aircraft

        self.data = [
                     {"rating": "MTO",
                      "disa": 15.,
                      "altp": 0.,
                      "mach": 0.25,
                      "nei":  0,
                      "thrust": None,
                      "fuel_flow": None,
                      "sfc": None},
                     {"rating": "MCN",
                      "disa": 15.,
                      "altp": self.aircraft.requirement.oei[0]["altp"],
                      "mach": self.aircraft.requirement.cruise_mach*0.6,
                      "nei":  1,
                      "thrust": None,
                      "fuel_flow": None,
                      "sfc": None},
                     {"rating": "MCL",
                      "disa": 0.,
                      "altp": self.aircraft.requirement.vz_mcl[0]["altp"],
                      "mach": self.aircraft.requirement.cruise_mach,
                      "nei":  0,
                      "thrust": None,
                      "fuel_flow": None,
                      "sfc": None},
                     {"rating": "MCR",
                      "disa": 0.,
                      "altp": self.aircraft.requirement.cruise_altp,
                      "mach": self.aircraft.requirement.cruise_mach,
                      "nei":  0,
                      "thrust": None,
                      "fuel_flow": None,
                      "sfc": None},
                     {"rating": "FID",
                      "disa": 15.,
                      "altp": self.aircraft.requirement.cruise_altp,
                      "mach": self.aircraft.requirement.cruise_mach,
                      "nei":  0,
                      "thrust": None,
                      "fuel_flow": None,
                      "sfc": None}
                     ]

        self.fuel_heat = self.__fuel_heat__()

    def __fuel_heat__(self):
        energy_source = self.aircraft.arrangement.energy_source
        return earth.fuel_heat(energy_source)

    def thrust_analysis(self):
        for j in range(len(self.data)):
            rating = self.data[j]["rating"]
            disa = self.data[j]["disa"]
            altp = self.data[j]["altp"]
            mach = self.data[j]["mach"]
            nei = self.data[j]["nei"]
            pamb,tamb,tstd,dtodz = earth.atmosphere(altp,disa)
            fn,ff,sfc = self.thrust(pamb,tamb,mach,rating, nei=nei)
            self.data[j]["thrust"] = fn
            self.data[j]["fuel_flow"] = ff
            self.data[j]["sfc"] = sfc

    def thrust(self,pamb,tamb,mach,rating,throttle,pw_offtake,nei):
        raise NotImplementedError

    def sc(self,pamb,tamb,mach,rating,thrust,pw_offtake,nei):
        raise NotImplementedError

    def oei_drag(self,pamb,tamb):
        raise NotImplementedError

    def breguet_range(self,range,tow,altp,mach,disa):
        raise NotImplementedError


class Turbofan(Power_system):

    def __init__(self, aircraft):
        super(Turbofan, self).__init__(aircraft)

    def thrust(self,pamb,tamb,mach,rating, throttle=1., pw_offtake=0., nei=0):
        """
        Total thrust of a pure turbofan engine
        """
        n_engine = self.aircraft.airframe.nacelle.n_engine

        fn1,ff1 = self.aircraft.airframe.nacelle.unitary_thrust(pamb,tamb,mach,rating,throttle,pw_offtake,nei)

        fn = fn1*(n_engine-nei)
        ff = ff1*(n_engine-nei)
        sfc = ff/fn

        return fn,ff,sfc

    def sc(self,pamb,tamb,mach,rating, thrust, pw_offtake=0., nei=0):
        """
        Total thrust of a pure turbofan engine
        """
        n_engine = self.aircraft.airframe.nacelle.n_engine

        def fct(throttle):
            fn,ff,sfc = self.thrust(pamb,tamb,mach,rating,throttle,pw_offtake,nei)
            return thrust-fn

        output_dict = fsolve(fct, x0=1., args=(), full_output=True)
        if (output_dict[2]!=1): raise Exception("Convergence problem")

        throttle = output_dict[0][0]

        fn,ff,sfc = self.thrust(pamb,tamb,mach,rating,throttle,pw_offtake,nei)

        return sfc,throttle

    def oei_drag(self,pamb,tamb):
        """
        Inoperative engine drag coefficient
        """
        wing_area = self.aircraft.airframe.wing.area
        nacelle_width = self.aircraft.airframe.nacelle.width

        dCx = 0.12*nacelle_width**2 / wing_area

        return dCx

    def breguet_range(aircraft,range,tow,altp,mach,disa):
        g = earth.gravity()

        pamb,tamb,tstd,dtodz = earth.atmosphere(altp,disa)
        tas = mach*earth.sound_speed(tamb)

        mass = 0.90*tow

        cz,cx,lod,fn,sfc,thr = flight.level_flight(aircraft,pamb,tamb,mach,mass)
        fuel = tow*(1-np.exp(-(sfc*g*range)/(tas*lod)))
        time = 1.09*(range/tas)

        return fuel,time

<|MERGE_RESOLUTION|>--- conflicted
+++ resolved
@@ -31,64 +31,16 @@
 
     def mass_analysis(self):
         # update all component mass
-<<<<<<< HEAD
-        self.aircraft.airframe.cabin.eval_mass()
-        self.aircraft.airframe.body.eval_mass()
-        self.aircraft.airframe.wing.eval_mass()
-        self.aircraft.airframe.landing_gear.eval_mass()
-        self.aircraft.airframe.cargo.eval_mass()
-        self.aircraft.airframe.nacelle.eval_mass()
-        self.aircraft.airframe.vertical_stab.eval_mass()
-        self.aircraft.airframe.horizontal_stab.eval_mass()
-        self.aircraft.airframe.tank.eval_mass()
-        self.aircraft.airframe.system.eval_mass()
-
-        # sum all MWE contributions
-        self.mwe =   self.aircraft.airframe.cabin.get_mass_mwe() \
-                   + self.aircraft.airframe.body.get_mass_mwe() \
-                   + self.aircraft.airframe.wing.get_mass_mwe() \
-                   + self.aircraft.airframe.landing_gear.get_mass_mwe() \
-                   + self.aircraft.airframe.cargo.get_mass_mwe() \
-                   + self.aircraft.airframe.nacelle.get_mass_mwe() \
-                   + self.aircraft.airframe.vertical_stab.get_mass_mwe() \
-                   + self.aircraft.airframe.horizontal_stab.get_mass_mwe() \
-                   + self.aircraft.airframe.tank.get_mass_mwe() \
-                   + self.aircraft.airframe.system.get_mass_mwe()
-=======
         for comp in self.aircraft.airframe.mass_iter():
             print(comp)
             comp.eval_mass()
 
-        # sum all MWE contributions
+        # sum all MWE & OWE contributions
         mwe = 0.
         owe = 0.
         for comp in self.aircraft.airframe.mass_iter():
-            #mwe += comp.get_mass_mwe()
+            mwe += comp.get_mass_mwe()
             owe += comp.get_mass_owe()
-        #
-        # self.mwe =   self.aircraft.airframe.cabin.get_mass_mwe() \
-        #            + self.aircraft.airframe.body.get_mass_mwe() \
-        #            + self.aircraft.airframe.wing.get_mass_mwe() \
-        #            + self.aircraft.airframe.landing_gear.get_mass_mwe() \
-        #            + self.aircraft.airframe.cargo.get_mass_mwe() \
-        #            + self.aircraft.airframe.nacelle.get_mass_mwe() \
-        #            + self.aircraft.airframe.vertical_stab.get_mass_mwe() \
-        #            + self.aircraft.airframe.horizontal_stab.get_mass_mwe() \
-        #            + self.aircraft.airframe.tank.get_mass_mwe() \
-        #            + self.aircraft.airframe.system.get_mass_mwe()
->>>>>>> 386d5f09
-
-        # # sum all OWE contributions
-        self.owe =   self.aircraft.airframe.cabin.get_mass_owe() \
-                   + self.aircraft.airframe.body.get_mass_owe() \
-                   + self.aircraft.airframe.wing.get_mass_owe() \
-                   + self.aircraft.airframe.landing_gear.get_mass_owe() \
-                   + self.aircraft.airframe.cargo.get_mass_owe() \
-                   + self.aircraft.airframe.nacelle.get_mass_owe() \
-                   + self.aircraft.airframe.vertical_stab.get_mass_owe() \
-                   + self.aircraft.airframe.horizontal_stab.get_mass_owe() \
-                   + self.aircraft.airframe.tank.get_mass_owe() \
-                   + self.aircraft.airframe.system.get_mass_owe()
 
         if (self.aircraft.arrangement.energy_source=="battery"):
             self.mzfw = self.mtow
