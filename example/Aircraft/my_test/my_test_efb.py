#!/usr/bin/env python3
"""
Created on Thu Jan 20 20:20:20 2020

@author: Conceptual Airplane Design & Operations (CADO team)
         Nicolas PETEILH, Pascal ROCHES, Nicolas MONROLIN, Thierry DRUOT
         Avionic & Systems, Air Transport Departement, ENAC
"""

import numpy as np

from marilib.utils import unit
from marilib.aircraft.aircraft_root import Arrangement
from marilib.aircraft.aircraft_root import Aircraft
from marilib.aircraft.requirement import Requirement

from marilib.aircraft.design import process

from marilib.utils.read_write import MarilibIO


agmt = Arrangement(body_type = "fuselage",          # "fuselage" or "blended"
                   wing_type = "classic",           # "classic" or "blended"
                   wing_attachment = "low",         # "low" or "high"
                   stab_architecture = "t_tail",    # "classic", "t_tail" or "h_tail"
                   tank_architecture = "wing_box",  # "wing_box", "piggy_back" or "pods"
                   number_of_engine = "twin",       # "twin" or "quadri"
                   nacelle_attachment = "rear",     # "wing", "rear" or "pods"
<<<<<<< HEAD
                   power_architecture = "ef",      # "tf", "extf", "ef", "exef",
                   power_source = "battery",           # "fuel", "battery", "fuel_cell"
                   fuel_type = "battery")           # "kerosene", "methane", "liquid_h2", "Compressed_h2", "battery"
=======
                   power_architecture = "ef",       # "tf", "extf", "ef", "exef",
                   power_source = "battery",        # "fuel", "battery", "fuel_cell"
                   fuel_type = "battery")           # "kerosene", "methane", "liquid_h2", "700bar_h2", "battery"
>>>>>>> ce7f07bf

reqs = Requirement(n_pax_ref = 40.,
                   design_range = unit.m_NM(100.),
                   cruise_mach = 0.72,
                   cruise_altp = unit.m_ft(35000.))



ac = Aircraft("This_plane")

ac.factory(agmt, reqs)  # WARNING : arrangement must not be changed after this line


ac.requirement.take_off.tofl_req = 2500.


# ac.airframe.wing.area = 110.
# ac.airframe.nacelle.reference_thrust = unit.N_kN(110.)


process.mda(ac)


var = ["aircraft.airframe.nacelle.reference_thrust",
       "aircraft.airframe.wing.area"]

var_bnd = [[unit.N_kN(80.), unit.N_kN(200.)],
           [100., 200.]]

# var = ["aircraft.airframe.nacelle.cruise_thrust",
#        "aircraft.airframe.wing.area"]
#
# var_bnd = [[unit.N_kN(15.), unit.N_kN(35.)],
#            [100., 200.]]

cst = ["aircraft.performance.take_off.tofl_req - aircraft.performance.take_off.tofl_eff",
       "aircraft.performance.approach.app_speed_req - aircraft.performance.approach.app_speed_eff",
       "aircraft.performance.mcl_ceiling.vz_eff - aircraft.performance.mcl_ceiling.vz_req",
       "aircraft.performance.mcr_ceiling.vz_eff - aircraft.performance.mcr_ceiling.vz_req",
       "aircraft.performance.oei_ceiling.path_eff - aircraft.performance.oei_ceiling.path_req",
       "aircraft.performance.time_to_climb.ttc_req - aircraft.performance.time_to_climb.ttc_eff"]

cst_mag = ["aircraft.performance.take_off.tofl_req",
           "aircraft.performance.approach.app_speed_req",
           "unit.mps_ftpmin(100.)",
           "unit.mps_ftpmin(100.)",
           "aircraft.performance.oei_ceiling.path_req",
           "aircraft.performance.time_to_climb.ttc_req"]

crt = "aircraft.weight_cg.mtow"
#crt = "aircraft.performance.mission.cost.fuel_block"

#process.mdf(ac, var,var_bnd, cst,cst_mag, crt)


ac.draw.payload_range("This_plot")
ac.draw.view_3d("This_plane")

io = MarilibIO()
json = io.to_json_file(ac,'aircraft_test')
#dico = io.from_string(json)

io.to_binary_file(ac,'test')
#ac2 = io.from_binary_file('test.pkl')


step = [0.05,
        0.05]    # Relative grid step

data = [["Thrust", "daN", "%8.1f", var[0]+"/10."],
        ["Wing_area", "m2", "%8.1f", var[1]],
        ["Wing_span", "m", "%8.1f", "aircraft.airframe.wing.span"],
        ["MTOW", "kg", "%8.1f", "aircraft.weight_cg.mtow"],
        ["MLW", "kg", "%8.1f", "aircraft.weight_cg.mlw"],
        ["OWE", "kg", "%8.1f", "aircraft.weight_cg.owe"],
        ["MWE", "kg", "%8.1f", "aircraft.weight_cg.mwe"],
        ["Cruise_LoD", "no_dim", "%8.1f", "aircraft.performance.mission.crz_lod"],
        ["Cruise_SFC", "kg/daN/h", "%8.4f", "aircraft.performance.mission.crz_sfc"],
        ["TOFL", "m", "%8.1f", "aircraft.performance.take_off.tofl_eff"],
        ["App_speed", "kt", "%8.1f", "unit.kt_mps(aircraft.performance.approach.app_speed_eff)"],
        ["OEI_path", "%", "%8.1f", "aircraft.performance.oei_ceiling.path_eff*100"],
        ["Vz_MCL", "ft/min", "%8.1f", "unit.ftpmin_mps(aircraft.performance.mcl_ceiling.vz_eff)"],
        ["Vz_MCR", "ft/min", "%8.1f", "unit.ftpmin_mps(aircraft.performance.mcr_ceiling.vz_eff)"],
        ["TTC", "min", "%8.1f", "unit.min_s(aircraft.performance.time_to_climb.ttc_eff)"],
        ["Block_fuel", "kg", "%8.1f", "aircraft.performance.mission.cost.fuel_block"],
        ["Std_op_cost", "$/trip", "%8.1f", "aircraft.economics.std_op_cost"],
        ["Cash_op_cost", "$/trip", "%8.1f", "aircraft.economics.cash_op_cost"],
        ["Direct_op_cost", "$/trip", "%8.1f", "aircraft.economics.direct_op_cost"],
        ["CO2_metric", "kg/km/m0.48", "%8.4f", "unit.convert_to('kg/km/m0.48',aircraft.environment.CO2_metric)"]]

file = "explore_design.txt"

#res = process.eval_this(ac,var)
#res = process.explore_design_space(ac, var, step, data, file)

field = 'MTOW'
const = ['TOFL', 'App_speed', 'OEI_path', 'Vz_MCL', 'Vz_MCR', 'TTC']
color = ['red', 'blue', 'violet', 'orange', 'brown', 'yellow']
limit = [ac.requirement.take_off.tofl_req,
         unit.kt_mps(ac.requirement.approach.app_speed_req),
         unit.pc_no_dim(ac.requirement.oei_ceiling.path_req),
         unit.ftpmin_mps(ac.requirement.mcl_ceiling.vz_req),
         unit.ftpmin_mps(ac.requirement.mcr_ceiling.vz_req),
         unit.min_s(ac.requirement.time_to_climb.ttc_req)]       # Limit values
bound = np.array(["ub", "ub", "lb", "lb", "lb", "ub"])                 # ub: upper bound, lb: lower bound

#process.draw_design_space(file, res, field, const, color, limit, bound)

<|MERGE_RESOLUTION|>--- conflicted
+++ resolved
@@ -26,15 +26,9 @@
                    tank_architecture = "wing_box",  # "wing_box", "piggy_back" or "pods"
                    number_of_engine = "twin",       # "twin" or "quadri"
                    nacelle_attachment = "rear",     # "wing", "rear" or "pods"
-<<<<<<< HEAD
-                   power_architecture = "ef",      # "tf", "extf", "ef", "exef",
-                   power_source = "battery",           # "fuel", "battery", "fuel_cell"
-                   fuel_type = "battery")           # "kerosene", "methane", "liquid_h2", "Compressed_h2", "battery"
-=======
                    power_architecture = "ef",       # "tf", "extf", "ef", "exef",
                    power_source = "battery",        # "fuel", "battery", "fuel_cell"
                    fuel_type = "battery")           # "kerosene", "methane", "liquid_h2", "700bar_h2", "battery"
->>>>>>> ce7f07bf
 
 reqs = Requirement(n_pax_ref = 40.,
                    design_range = unit.m_NM(100.),
